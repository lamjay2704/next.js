import App from 'next/app'
import { captureException } from '../utils/sentry'

class MyApp extends App {
  // This reports errors before rendering, when fetching initial props
  static async getInitialProps (appContext) {
    const { Component, ctx } = appContext

<<<<<<< HEAD
    let pageProps = {}

    try {
      if (Component.getInitialProps) {
        pageProps = await Component.getInitialProps(ctx)
      }
    } catch (e) {
      captureException(e, ctx)
      throw e // you can also skip re-throwing and set property on pageProps
    }

    return {
      pageProps
    }
=======
export default class MyApp extends App {
  constructor (...args) {
    super(...args)
    Sentry.init({ dsn: SENTRY_PUBLIC_DSN })
>>>>>>> 100b7339
  }

  // This reports errors thrown while rendering components
  componentDidCatch (error, errorInfo) {
    captureException(error, { errorInfo })
    super.componentDidCatch(error, errorInfo)
  }
}

export default MyApp<|MERGE_RESOLUTION|>--- conflicted
+++ resolved
@@ -1,39 +1,23 @@
 import App from 'next/app'
-import { captureException } from '../utils/sentry'
+import * as Sentry from '@sentry/browser'
 
-class MyApp extends App {
-  // This reports errors before rendering, when fetching initial props
-  static async getInitialProps (appContext) {
-    const { Component, ctx } = appContext
+const SENTRY_PUBLIC_DSN = ''
 
-<<<<<<< HEAD
-    let pageProps = {}
-
-    try {
-      if (Component.getInitialProps) {
-        pageProps = await Component.getInitialProps(ctx)
-      }
-    } catch (e) {
-      captureException(e, ctx)
-      throw e // you can also skip re-throwing and set property on pageProps
-    }
-
-    return {
-      pageProps
-    }
-=======
 export default class MyApp extends App {
   constructor (...args) {
     super(...args)
     Sentry.init({ dsn: SENTRY_PUBLIC_DSN })
->>>>>>> 100b7339
   }
 
-  // This reports errors thrown while rendering components
   componentDidCatch (error, errorInfo) {
-    captureException(error, { errorInfo })
+    Sentry.configureScope(scope => {
+      Object.keys(errorInfo).forEach(key => {
+        scope.setExtra(key, errorInfo[key])
+      })
+    })
+    Sentry.captureException(error)
+
+    // This is needed to render errors correctly in development / production
     super.componentDidCatch(error, errorInfo)
   }
-}
-
-export default MyApp+}